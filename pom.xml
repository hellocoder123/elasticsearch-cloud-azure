<?xml version="1.0" encoding="UTF-8"?>
<!-- Licensed to Elasticsearch under one or more contributor
license agreements. See the NOTICE file distributed with this work for additional
information regarding copyright ownership. ElasticSearch licenses this file to you
under the Apache License, Version 2.0 (the "License"); you may not use this
file except in compliance with the License. You may obtain a copy of the
License at http://www.apache.org/licenses/LICENSE-2.0 Unless required by
applicable law or agreed to in writing, software distributed under the License
is distributed on an "AS IS" BASIS, WITHOUT WARRANTIES OR CONDITIONS OF ANY
KIND, either express or implied. See the License for the specific language
governing permissions and limitations under the License. -->

<project xmlns="http://maven.apache.org/POM/4.0.0"
         xmlns:xsi="http://www.w3.org/2001/XMLSchema-instance"
         xsi:schemaLocation="http://maven.apache.org/POM/4.0.0 http://maven.apache.org/xsd/maven-4.0.0.xsd">
    <modelVersion>4.0.0</modelVersion>

    <groupId>org.elasticsearch</groupId>
    <artifactId>elasticsearch-cloud-azure</artifactId>
<<<<<<< HEAD
    <version>2.7.1-craigwi</version>
=======
    <version>2.7.2-SNAPSHOT</version>
>>>>>>> 298bb3e3
    <packaging>jar</packaging>
    <name>Elasticsearch Azure cloud plugin</name>
    <description>The Azure Cloud plugin allows to use Azure API for the unicast discovery mechanism and add Azure storage repositories.</description>
    <url>https://github.com/elastic/elasticsearch-cloud-azure/</url>
    <inceptionYear>2013</inceptionYear>
    <licenses>
        <license>
            <name>The Apache Software License, Version 2.0</name>
            <url>http://www.apache.org/licenses/LICENSE-2.0.txt</url>
            <distribution>repo</distribution>
        </license>
    </licenses>
    <scm>
        <connection>scm:git:git@github.com:elastic/elasticsearch-cloud-azure.git</connection>
        <developerConnection>scm:git:git@github.com:elastic/elasticsearch-cloud-azure.git</developerConnection>
        <url>http://github.com/elastic/elasticsearch-cloud-azure</url>
    </scm>

    <parent>
        <groupId>org.elasticsearch</groupId>
        <artifactId>elasticsearch-parent</artifactId>
        <version>1.6.0</version>
    </parent>

    <properties>
        <!-- You can add any specific project property here -->
    </properties>

    <dependencies>
        <dependency>
            <groupId>org.hamcrest</groupId>
            <artifactId>hamcrest-all</artifactId>
        </dependency>
        <dependency>
            <groupId>com.carrotsearch.randomizedtesting</groupId>
            <artifactId>randomizedtesting-runner</artifactId>
        </dependency>
        <dependency>
            <groupId>org.apache.lucene</groupId>
            <artifactId>lucene-test-framework</artifactId>
        </dependency>

        <dependency>
            <groupId>org.elasticsearch</groupId>
            <artifactId>elasticsearch</artifactId>
            <scope>provided</scope>
        </dependency>

        <!-- Azure API -->
        <dependency>
            <groupId>com.microsoft.azure</groupId>
            <artifactId>azure-storage</artifactId>
            <version>2.0.0</version>
        </dependency>

        <dependency>
            <groupId>com.microsoft.azure</groupId>
            <artifactId>azure-management-compute</artifactId>
            <version>0.7.0</version>
        </dependency>
        <dependency>
            <groupId>com.microsoft.azure</groupId>
            <artifactId>azure-management</artifactId>
            <version>0.7.0</version>
        </dependency>

        <dependency>
            <groupId>log4j</groupId>
            <artifactId>log4j</artifactId>
        </dependency>
        <dependency>
            <groupId>org.elasticsearch</groupId>
            <artifactId>elasticsearch</artifactId>
            <type>test-jar</type>
        </dependency>
    </dependencies>

    <build>
        <resources>
            <resource>
                <directory>src/main/resources</directory>
                <filtering>true</filtering>
            </resource>
        </resources>
        <testResources>
            <testResource>
                <directory>src/test/resources</directory>
                <filtering>true</filtering>
            </testResource>
        </testResources>

        <plugins>
            <plugin>
                <groupId>org.apache.maven.plugins</groupId>
                <artifactId>maven-compiler-plugin</artifactId>
            </plugin>
            <plugin>
                <groupId>com.carrotsearch.randomizedtesting</groupId>
                <artifactId>junit4-maven-plugin</artifactId>
                <executions>
                    <execution>
                        <id>tests</id>
                        <phase>test</phase>
                        <goals>
                            <goal>junit4</goal>
                        </goals>
                        <configuration>
                            <heartbeat>20</heartbeat>
                            <jvmOutputAction>pipe,warn</jvmOutputAction>
                            <leaveTemporary>true</leaveTemporary>
                            <listeners>
                                <report-ant-xml mavenExtensions="true"
                                                dir="${project.build.directory}/surefire-reports"/>
                                <report-text
                                        showThrowable="true"
                                        showStackTraces="true"
                                        showOutput="${tests.output}"
                                        showStatusOk="false"
                                        showStatusError="true"
                                        showStatusFailure="true"
                                        showStatusIgnored="true"
                                        showSuiteSummary="true"
                                        timestamps="false"/>
                                <report-execution-times file="${basedir}/.local-execution-hints.log"/>
                            </listeners>
                            <assertions>
                                <enable/>
                            </assertions>
                            <parallelism>1</parallelism>
                            <balancers>
                                <execution-times>
                                    <fileset dir="${basedir}" includes=".local-execution-hints.log"/>
                                </execution-times>
                            </balancers>
                            <includes>
                                <include>**/*Tests.class</include>
                                <include>**/*Test.class</include>
                            </includes>
                            <excludes>
                                <exclude>**/Abstract*.class</exclude>
                                <exclude>**/*StressTest.class</exclude>
                            </excludes>
                            <argLine>
                                ${tests.jvm.argline}
                            </argLine>
                            <jvmArgs>
                                <param>-Xmx512m</param>
                                <param>-Xss256k</param>
                                <param>-XX:MaxDirectMemorySize=512m</param>
                                <param>-Des.logger.prefix=</param>
                            </jvmArgs>
                            <shuffleOnSlave>${tests.shuffle}</shuffleOnSlave>
                            <sysouts>${tests.verbose}</sysouts>
                            <seed>${tests.seed}</seed>
                            <haltOnFailure>${tests.failfast}</haltOnFailure>
                            <systemProperties>
                                <!-- RandomizedTesting library system properties -->
                                <tests.jvm.argline>${tests.jvm.argline}</tests.jvm.argline>
                                <tests.iters>${tests.iters}</tests.iters>
                                <tests.maxfailures>${tests.maxfailures}</tests.maxfailures>
                                <tests.failfast>${tests.failfast}</tests.failfast>
                                <tests.class>${tests.class}</tests.class>
                                <tests.method>${tests.method}</tests.method>
                                <tests.nightly>${tests.nightly}</tests.nightly>
                                <tests.badapples>${tests.badapples}</tests.badapples>
                                <tests.weekly>${tests.weekly}</tests.weekly>
                                <tests.slow>${tests.slow}</tests.slow>
                                <tests.azure>${tests.azure}</tests.azure>
                                <tests.config>${tests.config}</tests.config>
                                <tests.awaitsfix>${tests.awaitsfix}</tests.awaitsfix>
                                <tests.slow>${tests.slow}</tests.slow>
                                <tests.timeoutSuite>${tests.timeoutSuite}</tests.timeoutSuite>
                                <tests.showSuccess>${tests.showSuccess}</tests.showSuccess>
                                <tests.integration>${tests.integration}</tests.integration>
                                <tests.cluster_seed>${tests.cluster_seed}</tests.cluster_seed>
                                <tests.client.ratio>${tests.client.ratio}</tests.client.ratio>
                                <es.logger.level>${es.logger.level}</es.logger.level>
                                <java.awt.headless>true</java.awt.headless>
                            </systemProperties>
                        </configuration>
                    </execution>
                </executions>
            </plugin>
            <plugin>
                <groupId>org.apache.maven.plugins</groupId>
                <artifactId>maven-surefire-plugin</artifactId>
            </plugin>
            <plugin>
                <groupId>org.apache.maven.plugins</groupId>
                <artifactId>maven-source-plugin</artifactId>
            </plugin>
            <plugin>
                <groupId>org.apache.maven.plugins</groupId>
                <artifactId>maven-assembly-plugin</artifactId>
                <configuration>
                    <appendAssemblyId>false</appendAssemblyId>
                    <outputDirectory>${project.build.directory}/releases/</outputDirectory>
                    <descriptors>
                        <descriptor>${basedir}/src/main/assemblies/plugin.xml</descriptor>
                    </descriptors>
                </configuration>
                <executions>
                    <execution>
                        <phase>package</phase>
                        <goals>
                            <goal>single</goal>
                        </goals>
                    </execution>
                </executions>
            </plugin>
        </plugins>
    </build>

    <repositories>
        <repository>
            <id>oss-snapshots</id>
            <name>Sonatype OSS Snapshots</name>
            <url>https://oss.sonatype.org/content/repositories/snapshots/</url>
        </repository>
    </repositories>
</project><|MERGE_RESOLUTION|>--- conflicted
+++ resolved
@@ -17,11 +17,7 @@
 
     <groupId>org.elasticsearch</groupId>
     <artifactId>elasticsearch-cloud-azure</artifactId>
-<<<<<<< HEAD
-    <version>2.7.1-craigwi</version>
-=======
-    <version>2.7.2-SNAPSHOT</version>
->>>>>>> 298bb3e3
+    <version>2.7.2-craigwi</version>
     <packaging>jar</packaging>
     <name>Elasticsearch Azure cloud plugin</name>
     <description>The Azure Cloud plugin allows to use Azure API for the unicast discovery mechanism and add Azure storage repositories.</description>
